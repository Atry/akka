/**
 *  Copyright (C) 2009-2011 Typesafe Inc. <http://www.typesafe.com>
 */

package akka.remote

import akka.AkkaApplication
import akka.actor._
import akka.event.Logging
import akka.dispatch.{ Dispatchers, Future, PinnedDispatcher }
import akka.actor.Status._
import akka.util._
import akka.util.duration._
import akka.util.Helpers._
import akka.actor.DeploymentConfig._
import akka.serialization.Compression.LZF
import akka.remote.RemoteProtocol._
import akka.remote.RemoteProtocol.RemoteSystemDaemonMessageType._

import java.net.InetSocketAddress

import com.eaio.uuid.UUID
import akka.serialization.{ JavaSerializer, Serialization, Serializer, Compression }

/**
 * Remote module - contains remote client and server config, remote server instance, remote daemon, remote dispatchers etc.
 *
 * @author <a href="http://jonasboner.com">Jonas Bon&#233;r</a>
 */
class Remote(val app: AkkaApplication) {

  val log = Logging(app, this)

  import app._
  import app.config
  import app.AkkaConfig._

  // TODO move to AkkaConfig?
  val shouldCompressData = config.getBool("akka.remote.use-compression", false)
  val remoteSystemDaemonAckTimeout = Duration(config.getInt("akka.remote.remote-daemon-ack-timeout", 30), DefaultTimeUnit).toMillis.toInt

  val failureDetector = new AccrualFailureDetector(FailureDetectorThreshold, FailureDetectorMaxSampleSize)

  //  val gossiper = new Gossiper(this)

  val remoteDaemonServiceName = "akka-system-remote-daemon".intern

  // FIXME configure computeGridDispatcher to what?
  val computeGridDispatcher = dispatcherFactory.newDispatcher("akka:compute-grid").build

  private[remote] lazy val remoteDaemonSupervisor = app.actorOf(Props(
    OneForOneStrategy(List(classOf[Exception]), None, None))) // is infinite restart what we want?

  private[remote] lazy val remoteDaemon =
    app.provider.actorOf(
      Props(new RemoteSystemDaemon(this)).withDispatcher(dispatcherFactory.newPinnedDispatcher(remoteDaemonServiceName)),
      remoteDaemonSupervisor,
      remoteDaemonServiceName,
      systemService = true)

  private[remote] lazy val remoteClientLifeCycleHandler = app.actorOf(Props(new Actor {
    def receive = {
      case RemoteClientError(cause, client, address) ⇒ client.shutdownClientModule()
      case RemoteClientDisconnected(client, address) ⇒ client.shutdownClientModule()
      case _                                         ⇒ //ignore other
    }
  }), "akka.remote.RemoteClientLifeCycleListener")

  lazy val eventStream = new NetworkEventStream(app)

  lazy val server: RemoteSupport = {
    val remote = new akka.remote.netty.NettyRemoteSupport(app)
    remote.start(hostname, port)
<<<<<<< HEAD
    remote.register(remoteDaemonServiceName, remoteDaemon)
    app.mainbus.subscribe(eventStream.channel, classOf[RemoteLifeCycleEvent])
    app.mainbus.subscribe(remoteClientLifeCycleHandler, classOf[RemoteLifeCycleEvent])
=======

    app.eventHandler.addListener(eventStream.sender)
    app.eventHandler.addListener(remoteClientLifeCycleHandler)

>>>>>>> 294c71d9
    // TODO actually register this provider in app in remote mode
    //provider.register(ActorRefProvider.RemoteProvider, new RemoteActorRefProvider)
    remote
  }

<<<<<<< HEAD
  lazy val address = server.address

  def start() {
    val triggerLazyServerVal = address.toString
    log.info("Starting remote server on [{}]", triggerLazyServerVal)
=======
  def start(): Unit = {
    val serverAddress = server.app.defaultAddress //Force init of server
    val daemonAddress = remoteDaemon.address //Force init of daemon
    eventHandler.info(this, "Starting remote server on [%s] and starting remoteDaemon with address [%s]".format(serverAddress, daemonAddress))
>>>>>>> 294c71d9
  }
}

/**
 * Internal system "daemon" actor for remote internal communication.
 *
 * It acts as the brain of the remote that responds to system remote events (messages) and undertakes action.
 *
 * @author <a href="http://jonasboner.com">Jonas Bon&#233;r</a>
 */
class RemoteSystemDaemon(remote: Remote) extends Actor {

  import remote._

  override def preRestart(reason: Throwable, msg: Option[Any]) {
    log.debug("RemoteSystemDaemon failed due to [{}] - restarting...", reason)
  }

  def receive: Actor.Receive = {
    case message: RemoteSystemDaemonMessageProtocol ⇒
<<<<<<< HEAD
      log.debug("Received command [\n{}] to RemoteSystemDaemon on [{}]", message, app.nodename)
=======
      eventHandler.debug(this, "Received command [\n%s] to RemoteSystemDaemon on [%s]".format(message.getMessageType, nodename))
>>>>>>> 294c71d9

      message.getMessageType match {
        case USE                    ⇒ handleUse(message)
        case RELEASE                ⇒ handleRelease(message)
        // case STOP                   ⇒ cluster.shutdown()
        // case DISCONNECT             ⇒ cluster.disconnect()
        // case RECONNECT              ⇒ cluster.reconnect()
        // case RESIGN                 ⇒ cluster.resign()
        // case FAIL_OVER_CONNECTIONS  ⇒ handleFailover(message)
        case GOSSIP                 ⇒ handleGossip(message)
        case FUNCTION_FUN0_UNIT     ⇒ handle_fun0_unit(message)
        case FUNCTION_FUN0_ANY      ⇒ handle_fun0_any(message)
        case FUNCTION_FUN1_ARG_UNIT ⇒ handle_fun1_arg_unit(message)
        case FUNCTION_FUN1_ARG_ANY  ⇒ handle_fun1_arg_any(message)
        //TODO: should we not deal with unrecognized message types?
      }

    case unknown ⇒ log.warning("Unknown message to RemoteSystemDaemon [{}]", unknown)
  }

  def handleUse(message: RemoteSystemDaemonMessageProtocol) {
    try {
      if (message.hasActorAddress) {

        val actorFactoryBytes =
          if (shouldCompressData) LZF.uncompress(message.getPayload.toByteArray) else message.getPayload.toByteArray

        val actorFactory =
          app.serialization.deserialize(actorFactoryBytes, classOf[() ⇒ Actor], None) match {
            case Left(error)     ⇒ throw error
            case Right(instance) ⇒ instance.asInstanceOf[() ⇒ Actor]
          }

        app.actorOf(Props(creator = actorFactory), message.getActorAddress)
      } else {
        log.error("Actor 'address' for actor to instantiate is not defined, ignoring remote system daemon command [{}]", message)
      }

      sender ! Success(app.defaultAddress)
    } catch {
      case error: Throwable ⇒ //FIXME doesn't seem sensible
        sender ! Failure(error)
        throw error
    }
  }

  // FIXME implement handleRelease
  def handleRelease(message: RemoteSystemDaemonMessageProtocol) {
  }

  def handleGossip(message: RemoteSystemDaemonMessageProtocol) {
    // try {
    //   val gossip = serialization.deserialize(message.getPayload.toByteArray, classOf[Gossip], None) match {
    //     case Left(error)     ⇒ throw error
    //     case Right(instance) ⇒ instance.asInstanceOf[Gossip]
    //   }

    //   gossiper tell gossip

    //   sender ! Success(address.toString)
    // } catch {
    //   case error: Throwable ⇒
    //     sender ! Failure(error)
    //     throw error
    // }
  }

  // FIXME: handle real remote supervision
  def handle_fun0_unit(message: RemoteSystemDaemonMessageProtocol) {
    new LocalActorRef(app,
      Props(
        context ⇒ {
          case f: Function0[_] ⇒ try { f() } finally { context.self.stop() }
        }).copy(dispatcher = computeGridDispatcher), app.guardian, Props.randomAddress, systemService = true) ! payloadFor(message, classOf[Function0[Unit]])
  }

  // FIXME: handle real remote supervision
  def handle_fun0_any(message: RemoteSystemDaemonMessageProtocol) {
    new LocalActorRef(app,
      Props(
        context ⇒ {
          case f: Function0[_] ⇒ try { sender ! f() } finally { context.self.stop() }
        }).copy(dispatcher = computeGridDispatcher), app.guardian, Props.randomAddress, systemService = true) forward payloadFor(message, classOf[Function0[Any]])
  }

  // FIXME: handle real remote supervision
  def handle_fun1_arg_unit(message: RemoteSystemDaemonMessageProtocol) {
    new LocalActorRef(app,
      Props(
        context ⇒ {
          case (fun: Function[_, _], param: Any) ⇒ try { fun.asInstanceOf[Any ⇒ Unit].apply(param) } finally { context.self.stop() }
        }).copy(dispatcher = computeGridDispatcher), app.guardian, Props.randomAddress, systemService = true) ! payloadFor(message, classOf[Tuple2[Function1[Any, Unit], Any]])
  }

  // FIXME: handle real remote supervision
  def handle_fun1_arg_any(message: RemoteSystemDaemonMessageProtocol) {
    new LocalActorRef(app,
      Props(
        context ⇒ {
          case (fun: Function[_, _], param: Any) ⇒ try { sender ! fun.asInstanceOf[Any ⇒ Any](param) } finally { context.self.stop() }
        }).copy(dispatcher = computeGridDispatcher), app.guardian, Props.randomAddress, systemService = true) forward payloadFor(message, classOf[Tuple2[Function1[Any, Any], Any]])
  }

  def handleFailover(message: RemoteSystemDaemonMessageProtocol) {
    // val (from, to) = payloadFor(message, classOf[(InetSocketremoteDaemonServiceName, InetSocketremoteDaemonServiceName)])
    // cluster.failOverClusterActorRefConnections(from, to)
  }

  private def payloadFor[T](message: RemoteSystemDaemonMessageProtocol, clazz: Class[T]): T = {
    app.serialization.deserialize(message.getPayload.toByteArray, clazz, None) match {
      case Left(error)     ⇒ throw error
      case Right(instance) ⇒ instance.asInstanceOf[T]
    }
  }
}

class RemoteMessage(input: RemoteMessageProtocol, remote: RemoteSupport, classLoader: Option[ClassLoader] = None) {
  lazy val sender: ActorRef =
    if (input.hasSender)
      remote.app.provider.deserialize(
        SerializedActorRef(input.getSender.getAddress, input.getSender.getHost, input.getSender.getPort)).getOrElse(throw new IllegalStateException("OHNOES"))
    else
      remote.app.deadLetters
  lazy val recipient: ActorRef = remote.app.findActor(input.getRecipient.getAddress) match {
    case None         ⇒ remote.app.deadLetters
    case Some(target) ⇒ target
  }

  lazy val payload: Either[Throwable, AnyRef] =
    if (input.hasException) Left(parseException())
    else Right(MessageSerializer.deserialize(remote.app, input.getMessage, classLoader))

  protected def parseException(): Throwable = {
    val exception = input.getException
    val classname = exception.getClassname
    try {
      val exceptionClass =
        if (classLoader.isDefined) classLoader.get.loadClass(classname) else Class.forName(classname)
      exceptionClass
        .getConstructor(Array[Class[_]](classOf[String]): _*)
        .newInstance(exception.getMessage).asInstanceOf[Throwable]
    } catch {
      case problem: Exception ⇒
        remote.app.eventHandler.error(problem, remote, problem.getMessage)
        CannotInstantiateRemoteExceptionDueToRemoteProtocolParsingErrorException(problem, classname, exception.getMessage)
    }
  }

  override def toString = "RemoteMessage: " + recipient + "(" + input.getRecipient.getAddress + ") from " + sender
}

trait RemoteMarshallingOps {

  def app: AkkaApplication

  def createMessageSendEnvelope(rmp: RemoteMessageProtocol): AkkaRemoteProtocol = {
    val arp = AkkaRemoteProtocol.newBuilder
    arp.setMessage(rmp)
    arp.build
  }

  def createControlEnvelope(rcp: RemoteControlProtocol): AkkaRemoteProtocol = {
    val arp = AkkaRemoteProtocol.newBuilder
    arp.setInstruction(rcp)
    arp.build
  }

  /**
   * Serializes the ActorRef instance into a Protocol Buffers (protobuf) Message.
   */
  def toRemoteActorRefProtocol(actor: ActorRef): ActorRefProtocol = {
    val rep = app.provider.serialize(actor)
    ActorRefProtocol.newBuilder.setAddress(rep.address).setHost(rep.hostname).setPort(rep.port).build
  }

  def createRemoteMessageProtocolBuilder(
    recipient: Either[ActorRef, ActorRefProtocol],
    message: Either[Throwable, Any],
    senderOption: Option[ActorRef]): RemoteMessageProtocol.Builder = {

    val messageBuilder = RemoteMessageProtocol.newBuilder.setRecipient(recipient.fold(toRemoteActorRefProtocol _, identity))

    message match {
      case Right(message) ⇒
        messageBuilder.setMessage(MessageSerializer.serialize(app, message.asInstanceOf[AnyRef]))
      case Left(exception) ⇒
        messageBuilder.setException(ExceptionProtocol.newBuilder
          .setClassname(exception.getClass.getName)
          .setMessage(Option(exception.getMessage).getOrElse(""))
          .build)
    }

    if (senderOption.isDefined) messageBuilder.setSender(toRemoteActorRefProtocol(senderOption.get))

    messageBuilder
  }

  def createErrorReplyMessage(exception: Throwable, request: RemoteMessageProtocol): AkkaRemoteProtocol =
    createMessageSendEnvelope(createRemoteMessageProtocolBuilder(Right(request.getSender), Left(exception), None).build)
}<|MERGE_RESOLUTION|>--- conflicted
+++ resolved
@@ -35,6 +35,8 @@
   import app.config
   import app.AkkaConfig._
 
+  val nodename = app.nodename
+
   // TODO move to AkkaConfig?
   val shouldCompressData = config.getBool("akka.remote.use-compression", false)
   val remoteSystemDaemonAckTimeout = Duration(config.getInt("akka.remote.remote-daemon-ack-timeout", 30), DefaultTimeUnit).toMillis.toInt
@@ -71,33 +73,18 @@
   lazy val server: RemoteSupport = {
     val remote = new akka.remote.netty.NettyRemoteSupport(app)
     remote.start(hostname, port)
-<<<<<<< HEAD
-    remote.register(remoteDaemonServiceName, remoteDaemon)
-    app.mainbus.subscribe(eventStream.channel, classOf[RemoteLifeCycleEvent])
+    app.mainbus.subscribe(eventStream.sender, classOf[RemoteLifeCycleEvent])
     app.mainbus.subscribe(remoteClientLifeCycleHandler, classOf[RemoteLifeCycleEvent])
-=======
-
-    app.eventHandler.addListener(eventStream.sender)
-    app.eventHandler.addListener(remoteClientLifeCycleHandler)
-
->>>>>>> 294c71d9
+
     // TODO actually register this provider in app in remote mode
     //provider.register(ActorRefProvider.RemoteProvider, new RemoteActorRefProvider)
     remote
   }
 
-<<<<<<< HEAD
-  lazy val address = server.address
-
-  def start() {
-    val triggerLazyServerVal = address.toString
-    log.info("Starting remote server on [{}]", triggerLazyServerVal)
-=======
   def start(): Unit = {
     val serverAddress = server.app.defaultAddress //Force init of server
     val daemonAddress = remoteDaemon.address //Force init of daemon
-    eventHandler.info(this, "Starting remote server on [%s] and starting remoteDaemon with address [%s]".format(serverAddress, daemonAddress))
->>>>>>> 294c71d9
+    log.info("Starting remote server on [{}] and starting remoteDaemon with address [{}]", serverAddress, daemonAddress)
   }
 }
 
@@ -118,11 +105,7 @@
 
   def receive: Actor.Receive = {
     case message: RemoteSystemDaemonMessageProtocol ⇒
-<<<<<<< HEAD
-      log.debug("Received command [\n{}] to RemoteSystemDaemon on [{}]", message, app.nodename)
-=======
-      eventHandler.debug(this, "Received command [\n%s] to RemoteSystemDaemon on [%s]".format(message.getMessageType, nodename))
->>>>>>> 294c71d9
+      log.debug("Received command [\n{}] to RemoteSystemDaemon on [{}]", message.getMessageType, nodename)
 
       message.getMessageType match {
         case USE                    ⇒ handleUse(message)
@@ -266,7 +249,7 @@
         .newInstance(exception.getMessage).asInstanceOf[Throwable]
     } catch {
       case problem: Exception ⇒
-        remote.app.eventHandler.error(problem, remote, problem.getMessage)
+        remote.app.mainbus.publish(Logging.Error(problem, remote, problem.getMessage))
         CannotInstantiateRemoteExceptionDueToRemoteProtocolParsingErrorException(problem, classname, exception.getMessage)
     }
   }
