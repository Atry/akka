/**
 *  Copyright (C) 2009-2011 Scalable Solutions AB <http://scalablesolutions.se>
 */

package akka.actor

import akka.event.EventHandler
import akka.dispatch._
import akka.config._
import akka.config.Supervision._
import akka.util._
import akka.serialization.{ Format, Serializer, Serialization }
import ReflectiveAccess._
import ClusterModule._
import DeploymentConfig.{ TransactionLog ⇒ TransactionLogConfig, _ }

import java.net.InetSocketAddress
import java.util.concurrent.atomic.AtomicReference
import java.util.concurrent.{ ScheduledFuture, ConcurrentHashMap, TimeUnit }
import java.util.{ Map ⇒ JMap }

import scala.reflect.BeanProperty
import scala.collection.immutable.Stack
import scala.annotation.tailrec
import java.lang.IllegalStateException

private[akka] object ActorRefInternals {

  /**
   * LifeCycles for ActorRefs.
   */
  private[akka] sealed trait StatusType
  object UNSTARTED extends StatusType
  object RUNNING extends StatusType
  object BEING_RESTARTED extends StatusType
  object SHUTDOWN extends StatusType
}

/**
 * ActorRef is an immutable and serializable handle to an Actor.
 * <p/>
 * Create an ActorRef for an Actor by using the factory method on the Actor object.
 * <p/>
 * Here is an example on how to create an actor with a default constructor.
 * <pre>
 *   import Actor._
 *
 *   val actor = actorOf[MyActor]
 *   actor.start()
 *   actor ! message
 *   actor.stop()
 * </pre>
 *
 * You can also create and start actors like this:
 * <pre>
 *   val actor = actorOf[MyActor].start()
 * </pre>
 *
 * Here is an example on how to create an actor with a non-default constructor.
 * <pre>
 *   import Actor._
 *
 *   val actor = actorOf(new MyActor(...))
 *   actor.start()
 *   actor ! message
 *   actor.stop()
 * </pre>
 *
 * @author <a href="http://jonasboner.com">Jonas Bon&#233;r</a>
 */
trait ActorRef extends ActorRefShared with ForwardableChannel with java.lang.Comparable[ActorRef] with Serializable { scalaRef: ScalaActorRef ⇒
  // Only mutable for RemoteServer in order to maintain identity across nodes
  @volatile
  protected[akka] var _uuid = newUuid
  @volatile
  protected[this] var _status: ActorRefInternals.StatusType = ActorRefInternals.UNSTARTED

  def address: String

  /**
   * User overridable callback/setting.
   * <p/>
   * Defines the default timeout for '?'/'ask' invocations,
   * e.g. the timeout for the future returned by the call to '?'/'ask'.
   */
  @deprecated("Will be replaced by implicit-scoped timeout on all methods that needs it, will default to timeout specified in config", "1.1")
  @BeanProperty
  @volatile
  var timeout: Long = Actor.TIMEOUT

  /**
   * User overridable callback/setting.
   * <p/>
   * Defines the default timeout for an initial receive invocation.
   * When specified, the receive function should be able to handle a 'ReceiveTimeout' message.
   */
  @volatile
  var receiveTimeout: Option[Long] = None

  /**
   * Akka Java API. <p/>
   * Defines the default timeout for an initial receive invocation.
   * When specified, the receive function should be able to handle a 'ReceiveTimeout' message.
   */
  def setReceiveTimeout(timeout: Long) {
    this.receiveTimeout = Some(timeout)
  }
  def getReceiveTimeout: Option[Long] = receiveTimeout

  /**
   * Akka Java API. <p/>
   *  A faultHandler defines what should be done when a linked actor signals an error.
   * <p/>
   * Can be one of:
   * <pre>
   * getContext().setFaultHandler(new AllForOneStrategy(new Class[]{Throwable.class},maxNrOfRetries, withinTimeRange));
   * </pre>
   * Or:
   * <pre>
   * getContext().setFaultHandler(new OneForOneStrategy(new Class[]{Throwable.class},maxNrOfRetries, withinTimeRange));
   * </pre>
   */
  def setFaultHandler(handler: FaultHandlingStrategy)
  def getFaultHandler: FaultHandlingStrategy

  /**
   * Akka Java API. <p/>
   *  A lifeCycle defines whether the actor will be stopped on error (Temporary) or if it can be restarted (Permanent)
   * <p/>
   * Can be one of:
   *
   * import static akka.config.Supervision.*;
   * <pre>
   * getContext().setLifeCycle(permanent());
   * </pre>
   * Or:
   * <pre>
   * getContext().setLifeCycle(temporary());
   * </pre>
   */
  def setLifeCycle(lifeCycle: LifeCycle)
  def getLifeCycle: LifeCycle

  /**
   * Akka Java API. <p/>
   * The default dispatcher is the <tt>Dispatchers.globalDispatcher</tt>.
   * This means that all actors will share the same event-driven executor based dispatcher.
   * <p/>
   * You can override it so it fits the specific use-case that the actor is used for.
   * See the <tt>akka.dispatch.Dispatchers</tt> class for the different
   * dispatchers available.
   * <p/>
   * The default is also that all actors that are created and spawned from within this actor
   * is sharing the same dispatcher as its creator.
   */
  def setDispatcher(dispatcher: MessageDispatcher) { this.dispatcher = dispatcher }
  def getDispatcher: MessageDispatcher = dispatcher

  /**
   *   Holds the hot swapped partial function.
   */
  @volatile
  protected[akka] var hotswap = Stack[PartialFunction[Any, Unit]]()

  /**
   *  This is a reference to the message currently being processed by the actor
   */
  @volatile
  protected[akka] var currentMessage: MessageInvocation = null

  /**
   * Comparison only takes uuid into account.
   */
  def compareTo(other: ActorRef) = this.uuid compareTo other.uuid

  /**
   * Returns the uuid for the actor.
   */
  def getUuid = _uuid
  def uuid = _uuid

  /**
   * Akka Java API. <p/>
   * The reference sender Actor of the last received message.
   * Is defined if the message was sent from another Actor, else None.
   */
  def getSender: Option[ActorRef] = sender

  /**
   * Akka Java API. <p/>
   * The reference sender future of the last received message.
   * Is defined if the message was sent with sent with '?'/'ask', else None.
   */
  def getSenderFuture: Option[Promise[Any]] = senderFuture

  /**
   * Is the actor being restarted?
   */
  def isBeingRestarted: Boolean = _status == ActorRefInternals.BEING_RESTARTED

  /**
   * Is the actor running?
   */
  def isRunning: Boolean = _status match {
    case ActorRefInternals.BEING_RESTARTED | ActorRefInternals.RUNNING ⇒ true
    case _ ⇒ false
  }

  /**
   * Is the actor shut down?
   */
  def isShutdown: Boolean = _status == ActorRefInternals.SHUTDOWN

  /**
   * Is the actor ever started?
   */
  def isUnstarted: Boolean = _status == ActorRefInternals.UNSTARTED

  /**
   * Only for internal use. UUID is effectively final.
   */
  protected[akka] def uuid_=(uid: Uuid) {
    _uuid = uid
  }

  /**
   * Akka Java API. <p/>
   * @see ask(message: AnyRef, sender: ActorRef): Future[_]
   * Uses the Actors default timeout (setTimeout()) and omits the sender
   */
  def ask(message: AnyRef): Future[AnyRef] = ask(message, timeout, null)

  /**
   * Akka Java API. <p/>
   * @see ask(message: AnyRef, sender: ActorRef): Future[_]
   * Uses the Actors default timeout (setTimeout())
   */
  def ask(message: AnyRef, sender: ActorRef): Future[AnyRef] = ask(message, timeout, sender)

  /**
   *  Akka Java API. <p/>
   * Sends a message asynchronously returns a future holding the eventual reply message.
   * <p/>
   * <b>NOTE:</b>
   * Use this method with care. In most cases it is better to use 'sendOneWay' together with the 'getContext().getSender()' to
   * implement request/response message exchanges.
   * <p/>
   * If you are sending messages using <code>ask</code> then you <b>have to</b> use <code>getContext().reply(..)</code>
   * to send a reply message to the original sender. If not then the sender will block until the timeout expires.
   */
  def ask(message: AnyRef, timeout: Long, sender: ActorRef): Future[AnyRef] =
    ?(message, Timeout(timeout))(sender).asInstanceOf[Future[AnyRef]]

  /**
   * Akka Java API. <p/>
   * Forwards the message specified to this actor and preserves the original sender of the message
   */
  def forward(message: AnyRef, sender: ActorRef) {
    if (sender eq null) throw new IllegalArgumentException("The 'sender' argument to 'forward' can't be null")
    else forward(message)(sender)
  }

  /**
   * Akka Java API. <p/>
   * Use <code>getContext().replyUnsafe(..)</code> to reply with a message to the original sender of the message currently
   * being processed.
   * <p/>
   * Throws an IllegalStateException if unable to determine what to reply to.
   */
  def replyUnsafe(message: AnyRef) {
    reply(message)
  }

  /**
   * Akka Java API. <p/>
   * Use <code>getContext().replySafe(..)</code> to reply with a message to the original sender of the message currently
   * being processed.
   * <p/>
   * Returns true if reply was sent, and false if unable to determine what to reply to.
   */
  def replySafe(message: AnyRef): Boolean = reply_?(message)

  /**
   * Sets the dispatcher for this actor. Needs to be invoked before the actor is started.
   */
  def dispatcher_=(md: MessageDispatcher)

  /**
   * Get the dispatcher for this actor.
   */
  def dispatcher: MessageDispatcher

  /**
   * Starts up the actor and its message queue.
   */
  def start(): this.type

  /**
   * Shuts down the actor its dispatcher and message queue.
   * Alias for 'stop'.
   */
  def exit() {
    stop()
  }

  /**
   * Shuts down the actor its dispatcher and message queue.
   */
  def stop()

  /**
   * Links an other actor to this actor. Links are unidirectional and means that a the linking actor will
   * receive a notification if the linked actor has crashed.
   * <p/>
   * If the 'trapExit' member field of the 'faultHandler' has been set to at contain at least one exception class then it will
   * 'trap' these exceptions and automatically restart the linked actors according to the restart strategy
   * defined by the 'faultHandler'.
   */
  def link(actorRef: ActorRef)

  /**
   * Unlink the actor.
   */
  def unlink(actorRef: ActorRef)

  /**
   * Atomically start and link an actor.
   */
  def startLink(actorRef: ActorRef): ActorRef

  /**
   * Returns the supervisor, if there is one.
   */
  def supervisor: Option[ActorRef]

  /**
   * Akka Java API. <p/>
   * Returns the supervisor, if there is one.
   */
  def getSupervisor: ActorRef = supervisor getOrElse null

  /**
   * Returns an unmodifiable Java Map containing the linked actors,
   * please note that the backing map is thread-safe but not immutable
   */
  def linkedActors: JMap[Uuid, ActorRef]

  /**
   * Java API. <p/>
   * Returns an unmodifiable Java Map containing the linked actors,
   * please note that the backing map is thread-safe but not immutable
   */
  def getLinkedActors: JMap[Uuid, ActorRef] = linkedActors

  /**
   * Abstraction for unification of sender and senderFuture for later reply
   */
  def channel: UntypedChannel = {
    val msg = currentMessage
    if (msg ne null) msg.channel
    else NullChannel
  }

  /*
   * Implementation of ForwardableChannel
   */

  def sendException(ex: Throwable) {}
  def isUsableOnlyOnce = false
  def isUsable = true
  def isReplyable = true
  def canSendException = false

  /**
   * Java API. <p/>
   * Abstraction for unification of sender and senderFuture for later reply
   */
  def getChannel: UntypedChannel = channel

  protected[akka] def invoke(messageHandle: MessageInvocation)

  protected[akka] def postMessageToMailbox(message: Any, channel: UntypedChannel): Unit

  protected[akka] def postMessageToMailboxAndCreateFutureResultWithTimeout(
    message: Any,
    timeout: Timeout,
    channel: UntypedChannel): Future[Any]

  protected[akka] def actorInstance: AtomicReference[Actor]

  protected[akka] def actor: Actor = actorInstance.get

  protected[akka] def supervisor_=(sup: Option[ActorRef])

  protected[akka] def mailbox: AnyRef
  protected[akka] def mailbox_=(value: AnyRef): AnyRef

  protected[akka] def handleTrapExit(dead: ActorRef, reason: Throwable)

  protected[akka] def restart(reason: Throwable, maxNrOfRetries: Option[Int], withinTimeRange: Option[Int])

  protected[akka] def restartLinkedActors(reason: Throwable, maxNrOfRetries: Option[Int], withinTimeRange: Option[Int])

  override def hashCode: Int = HashCode.hash(HashCode.SEED, uuid)

  override def equals(that: Any): Boolean = {
    that.isInstanceOf[ActorRef] &&
      that.asInstanceOf[ActorRef].uuid == uuid
  }

  override def toString = "Actor[%s:%s]".format(address, uuid)
}

/**
 *  Local (serializable) ActorRef that is used when referencing the Actor on its "home" node.
 *
 * @author <a href="http://jonasboner.com">Jonas Bon&#233;r</a>
 */
class LocalActorRef private[akka] (private[this] val actorFactory: () ⇒ Actor, val address: String)
  extends ActorRef with ScalaActorRef {

  protected[akka] val guard = new ReentrantGuard

  @volatile
  protected[akka] var _futureTimeout: Option[ScheduledFuture[AnyRef]] = None

  @volatile
  private[akka] lazy val _linkedActors = new ConcurrentHashMap[Uuid, ActorRef]

  @volatile
  private[akka] var _supervisor: Option[ActorRef] = None

  @volatile
  private var maxNrOfRetriesCount: Int = 0

  @volatile
  private var restartTimeWindowStartNanos: Long = 0L

  @volatile
  private var _mailbox: AnyRef = _

  @volatile
  private[akka] var _dispatcher: MessageDispatcher = Dispatchers.defaultGlobalDispatcher

  protected[akka] val actorInstance = guard.withGuard { new AtomicReference[Actor](newActor) }

  def serializerErrorDueTo(reason: String) =
    throw new akka.config.ConfigurationException(
      "Could not create Serializer object [" + this.getClass.getName +
        "]")

  private val serializer: Serializer =
    Serialization.serializerFor(this.getClass).fold(x ⇒ serializerErrorDueTo(x.toString), s ⇒ s)

  private lazy val replicationScheme: ReplicationScheme =
    DeploymentConfig.replicationSchemeFor(Deployer.deploymentFor(address)).getOrElse(Transient)

  private lazy val isReplicated: Boolean = DeploymentConfig.isReplicated(replicationScheme)

  private lazy val isWriteBehindReplication: Boolean = DeploymentConfig.isWriteBehindReplication(replicationScheme)

  private lazy val replicationStorage: Either[TransactionLog, AnyRef] = {
    if (DeploymentConfig.isReplicatedWithTransactionLog(replicationScheme)) {
      EventHandler.debug(this,
        "Creating a transaction log for Actor [%s] with replication strategy [%s]"
          .format(address, replicationScheme))

      Left(transactionLog.newLogFor(_uuid.toString, isWriteBehindReplication, replicationScheme))

    } else if (DeploymentConfig.isReplicatedWithDataGrid(replicationScheme)) {
      throw new ConfigurationException("Replication storage type \"data-grid\" is not yet supported")

    } else {
      throw new ConfigurationException("Unknown replication storage type [" + replicationScheme + "]")
    }
  }

  // If it was started inside "newActor", initialize it
  if (isRunning) initializeActorInstance

  // used only for deserialization
  private[akka] def this(
    __uuid: Uuid,
    __address: String,
    __timeout: Long,
    __receiveTimeout: Option[Long],
    __lifeCycle: LifeCycle,
    __supervisor: Option[ActorRef],
    __hotswap: Stack[PartialFunction[Any, Unit]],
    __factory: () ⇒ Actor) = {

    this(__factory, __address)

    _uuid = __uuid
    timeout = __timeout
    receiveTimeout = __receiveTimeout
    lifeCycle = __lifeCycle
    _supervisor = __supervisor
    hotswap = __hotswap
    setActorSelfFields(actor, this)
    start()
  }

  // ========= PUBLIC FUNCTIONS =========

  /**
   * Sets the dispatcher for this actor. Needs to be invoked before the actor is started.
   */
  def dispatcher_=(md: MessageDispatcher) {
    guard.withGuard {
      if (!isBeingRestarted) {
        if (!isRunning) _dispatcher = md
        else throw new ActorInitializationException(
          "Can not swap dispatcher for " + toString + " after it has been started")
      }
    }
  }

  /**
   * Get the dispatcher for this actor.
   */
  def dispatcher: MessageDispatcher = _dispatcher

  /**
   * Starts up the actor and its message queue.
   */
  def start(): this.type = guard.withGuard[this.type] {
    if (isShutdown) throw new ActorStartException(
      "Can't restart an actor that has been shut down with 'stop' or 'exit'")
    if (!isRunning) {
      dispatcher.attach(this)

      _status = ActorRefInternals.RUNNING

      // If we are not currently creating this ActorRef instance
      if ((actorInstance ne null) && (actorInstance.get ne null))
        initializeActorInstance

      checkReceiveTimeout //Schedule the initial Receive timeout
    }
    this
  }

  /**
   * Shuts down the actor its dispatcher and message queue.
   */
  def stop() {
    guard.withGuard {
      if (isRunning) {
        receiveTimeout = None
        cancelReceiveTimeout
        dispatcher.detach(this)
        _status = ActorRefInternals.SHUTDOWN
        try {
          val a = actor
          if (Actor.debugLifecycle) EventHandler.debug(a, "stopping")
          a.postStop()
        } finally {
          currentMessage = null
          Actor.registry.unregister(this)

          // This lines can trigger cluster start which makes cluster ZK client hang trying to reconnect indefinitely
          //if (ClusterModule.isEnabled) Actor.remote.unregister(this)

          setActorSelfFields(actorInstance.get, null)
        }
      } //else if (isBeingRestarted) throw new ActorKilledException("Actor [" + toString + "] is being restarted.")

      if (isReplicated) {
        if (replicationStorage.isLeft) replicationStorage.left.get.delete()
      }
    }
  }

  /**
   * Links an other actor to this actor. Links are unidirectional and means that a the linking actor will
   * receive a notification if the linked actor has crashed.
   * <p/>
   * If the 'trapExit' member field of the 'faultHandler' has been set to at contain at least one exception class then it will
   * 'trap' these exceptions and automatically restart the linked actors according to the restart strategy
   * defined by the 'faultHandler'.
   * <p/>
   * To be invoked from within the actor itself.
   */
  def link(actorRef: ActorRef) {
    guard.withGuard {
      val actorRefSupervisor = actorRef.supervisor
      val hasSupervisorAlready = actorRefSupervisor.isDefined
      if (hasSupervisorAlready && actorRefSupervisor.get.uuid == uuid) return // we already supervise this guy
      else if (hasSupervisorAlready) throw new IllegalActorStateException(
        "Actor can only have one supervisor [" + actorRef + "], e.g. link(actor) fails")
      else {
        _linkedActors.put(actorRef.uuid, actorRef)
        actorRef.supervisor = Some(this)
      }
    }
    if (Actor.debugLifecycle) EventHandler.debug(actor, "now supervising " + actorRef)
  }

  /**
   * Unlink the actor.
   * <p/>
   * To be invoked from within the actor itself.
   */
  def unlink(actorRef: ActorRef) {
    guard.withGuard {
      if (_linkedActors.remove(actorRef.uuid) eq null)
        throw new IllegalActorStateException("Actor [" + actorRef + "] is not a linked actor, can't unlink")
      actorRef.supervisor = None
      if (Actor.debugLifecycle) EventHandler.debug(actor, "stopped supervising " + actorRef)
    }
  }

  /**
   * Atomically start and link an actor.
   * <p/>
   * To be invoked from within the actor itself.
   */
  def startLink(actorRef: ActorRef): ActorRef = guard.withGuard {
    link(actorRef)
    actorRef.start()
    actorRef
  }

  /**
   * Returns the mailbox.
   */
  def mailbox: AnyRef = _mailbox

  protected[akka] def mailbox_=(value: AnyRef): AnyRef = { _mailbox = value; value }

  /**
   * Returns the supervisor, if there is one.
   */
  def supervisor: Option[ActorRef] = _supervisor

  // ========= AKKA PROTECTED FUNCTIONS =========
  @throws(classOf[java.io.ObjectStreamException])
  private def writeReplace(): AnyRef = {
    val inetaddr =
      if (ReflectiveAccess.RemoteModule.isEnabled) Actor.remote.address
      else ReflectiveAccess.RemoteModule.configDefaultAddress
    SerializedActorRef(uuid, address, inetaddr.getAddress.getHostAddress, inetaddr.getPort, timeout)
  }

  protected[akka] def supervisor_=(sup: Option[ActorRef]) {
    _supervisor = sup
  }

  protected[akka] def postMessageToMailbox(message: Any, channel: UntypedChannel): Unit =
    dispatcher dispatchMessage new MessageInvocation(this, message, channel)

  protected[akka] def postMessageToMailboxAndCreateFutureResultWithTimeout(
    message: Any,
    timeout: Timeout,
    channel: UntypedChannel): Future[Any] = {
    val future = channel match {
      case f: ActorPromise ⇒ f
      case _               ⇒ new ActorPromise(timeout)
    }
    dispatcher dispatchMessage new MessageInvocation(this, message, future)
    future
  }

  /**
   * Callback for the dispatcher. This is the single entry point to the user Actor implementation.
   */
  protected[akka] def invoke(messageHandle: MessageInvocation) {
    guard.lock.lock()
    try {
      if (!isShutdown) {
        currentMessage = messageHandle
        try {
          try {
            cancelReceiveTimeout() // FIXME: leave this here?
            actor(messageHandle.message)
            currentMessage = null // reset current message after successful invocation
          } catch {
            case e: InterruptedException ⇒
              currentMessage = null // received message while actor is shutting down, ignore
            case e ⇒
              handleExceptionInDispatch(e, messageHandle.message)
          }
          finally {
            checkReceiveTimeout // Reschedule receive timeout
          }
        } catch {
          case e ⇒
            EventHandler.error(e, actor, messageHandle.message.toString)
            throw e
        }
      } else {
        // throwing away message if actor is shut down, no use throwing an exception in receiving actor's thread, isShutdown is enforced on caller side
      }
    } finally {
      guard.lock.unlock()
      if (isReplicated) {
        if (replicationStorage.isLeft) replicationStorage.left.get.recordEntry(messageHandle, this)
      }
    }
  }

  protected[akka] def handleTrapExit(dead: ActorRef, reason: Throwable) {
    faultHandler match {
      case AllForOneStrategy(trapExit, maxRetries, within) if trapExit.exists(_.isAssignableFrom(reason.getClass)) ⇒
        restartLinkedActors(reason, maxRetries, within)

      case OneForOneStrategy(trapExit, maxRetries, within) if trapExit.exists(_.isAssignableFrom(reason.getClass)) ⇒
        dead.restart(reason, maxRetries, within)

      case _ ⇒
        if (_supervisor.isDefined) notifySupervisorWithMessage(Death(this, reason))
        else dead.stop()
    }
  }

  private def requestRestartPermission(maxNrOfRetries: Option[Int], withinTimeRange: Option[Int]): Boolean = {

    val denied = if (maxNrOfRetries.isEmpty && withinTimeRange.isEmpty) { //Immortal
      false
    } else if (withinTimeRange.isEmpty) { // restrict number of restarts
      val retries = maxNrOfRetriesCount + 1
      maxNrOfRetriesCount = retries //Increment number of retries
      retries > maxNrOfRetries.get
    } else { // cannot restart more than N within M timerange
      val retries = maxNrOfRetriesCount + 1

      val windowStart = restartTimeWindowStartNanos
      val now = System.nanoTime
      //We are within the time window if it isn't the first restart, or if the window hasn't closed
      val insideWindow = if (windowStart == 0) true else (now - windowStart) <= TimeUnit.MILLISECONDS.toNanos(withinTimeRange.get)

      if (windowStart == 0 || !insideWindow) //(Re-)set the start of the window
        restartTimeWindowStartNanos = now

      //Reset number of restarts if window has expired, otherwise, increment it
      maxNrOfRetriesCount = if (windowStart != 0 && !insideWindow) 1 else retries //Increment number of retries

      val restartCountLimit = if (maxNrOfRetries.isDefined) maxNrOfRetries.get else 1

      //The actor is dead if it dies X times within the window of restart
      insideWindow && retries > restartCountLimit
    }

    denied == false //If we weren't denied, we have a go
  }

  protected[akka] def restart(reason: Throwable, maxNrOfRetries: Option[Int], withinTimeRange: Option[Int]) {
    def performRestart() {
      val failedActor = actorInstance.get
      if (Actor.debugLifecycle) EventHandler.debug(failedActor, "restarting")
      failedActor.preRestart(reason)
      val freshActor = newActor
      setActorSelfFields(failedActor, null) // Only null out the references if we could instantiate the new actor
      actorInstance.set(freshActor) // Assign it here so if preStart fails, we can null out the sef-refs next call
      freshActor.preStart()
      freshActor.postRestart(reason)
      if (Actor.debugLifecycle) EventHandler.debug(freshActor, "restarted")
    }

    def tooManyRestarts() {
      notifySupervisorWithMessage(
        MaximumNumberOfRestartsWithinTimeRangeReached(this, maxNrOfRetries, withinTimeRange, reason))
      stop()
    }

    @tailrec
    def attemptRestart() {
      val success = if (requestRestartPermission(maxNrOfRetries, withinTimeRange)) {
        guard.withGuard[Boolean] {
          _status = ActorRefInternals.BEING_RESTARTED

          lifeCycle match {
            case Temporary ⇒
              shutDownTemporaryActor(this)
              true

            case _ ⇒ // either permanent or none where default is permanent
              val success =
                try {
                  performRestart()
                  true
                } catch {
                  case e ⇒
                    EventHandler.error(e, this, "Exception in restart of Actor [%s]".format(toString))
                    false // an error or exception here should trigger a retry
                }
                finally {
                  currentMessage = null
                }

              if (success) {
                _status = ActorRefInternals.RUNNING
                dispatcher.resume(this)
                restartLinkedActors(reason, maxNrOfRetries, withinTimeRange)
              }
              success
          }
        }
      } else {
        tooManyRestarts()
        true // done
      }

      if (success) () // alles gut
      else attemptRestart()
    }

    attemptRestart() // recur
  }

  protected[akka] def restartLinkedActors(reason: Throwable, maxNrOfRetries: Option[Int], withinTimeRange: Option[Int]) = {
    val i = _linkedActors.values.iterator
    while (i.hasNext) {
      val actorRef = i.next
      actorRef.lifeCycle match {
        // either permanent or none where default is permanent
        case Temporary ⇒ shutDownTemporaryActor(actorRef)
        case _         ⇒ actorRef.restart(reason, maxNrOfRetries, withinTimeRange)
      }
    }
  }

  def linkedActors: JMap[Uuid, ActorRef] = java.util.Collections.unmodifiableMap(_linkedActors)

  // ========= PRIVATE FUNCTIONS =========

  private[this] def newActor: Actor = {
    import Actor.{ actorRefInCreation ⇒ refStack }
    val stackBefore = refStack.get
    refStack.set(stackBefore.push(this))
    try {
      actorFactory()
    } finally {
      val stackAfter = refStack.get
      if (stackAfter.nonEmpty)
        refStack.set(if (stackAfter.head eq null) stackAfter.pop.pop else stackAfter.pop) //pop null marker plus self
    }
  } match {
    case null  ⇒ throw new ActorInitializationException("Actor instance passed to ActorRef can not be 'null'")
    case valid ⇒ valid
  }

  private def shutDownTemporaryActor(temporaryActor: ActorRef) {
    temporaryActor.stop()
    _linkedActors.remove(temporaryActor.uuid) // remove the temporary actor
    // if last temporary actor is gone, then unlink me from supervisor
    if (_linkedActors.isEmpty) notifySupervisorWithMessage(UnlinkAndStop(this))
    true
  }

  private def handleExceptionInDispatch(reason: Throwable, message: Any) {
    EventHandler.error(reason, this, message.toString)

    //Prevent any further messages to be processed until the actor has been restarted
    dispatcher.suspend(this)

    channel.sendException(reason)

    if (supervisor.isDefined) notifySupervisorWithMessage(Death(this, reason))
    else {
      lifeCycle match {
        case Temporary ⇒ shutDownTemporaryActor(this)
        case _         ⇒ dispatcher.resume(this) //Resume processing for this actor
      }
    }
  }

  private def notifySupervisorWithMessage(notification: LifeCycleMessage) {
    // FIXME to fix supervisor restart of remote actor for oneway calls, inject a supervisor proxy that can send notification back to client
    _supervisor.foreach { sup ⇒
      if (sup.isShutdown) { // if supervisor is shut down, game over for all linked actors
        //Scoped stop all linked actors, to avoid leaking the 'i' val
        {
          val i = _linkedActors.values.iterator
          while (i.hasNext) {
            i.next.stop()
            i.remove
          }
        }
        //Stop the actor itself
        stop
      } else sup ! notification // else notify supervisor
    }
  }

  private def setActorSelfFields(actor: Actor, value: ActorRef) {

    @tailrec
    def lookupAndSetSelfFields(clazz: Class[_], actor: Actor, value: ActorRef): Boolean = {
      val success = try {
        val selfField = clazz.getDeclaredField("self")
        val someSelfField = clazz.getDeclaredField("someSelf")
        selfField.setAccessible(true)
        someSelfField.setAccessible(true)
        selfField.set(actor, value)
        someSelfField.set(actor, if (value ne null) Some(value) else null)
        true
      } catch {
        case e: NoSuchFieldException ⇒ false
      }

      if (success) true
      else {
        val parent = clazz.getSuperclass
        if (parent eq null)
          throw new IllegalActorStateException(toString + " is not an Actor since it have not mixed in the 'Actor' trait")
        lookupAndSetSelfFields(parent, actor, value)
      }
    }

    lookupAndSetSelfFields(actor.getClass, actor, value)
  }

  private def initializeActorInstance() {
    val a = actor
    if (Actor.debugLifecycle) EventHandler.debug(a, "started")
    a.preStart() // run actor preStart
    Actor.registry.register(this)
  }

  protected[akka] def checkReceiveTimeout() {
    cancelReceiveTimeout()
    if (receiveTimeout.isDefined && dispatcher.mailboxIsEmpty(this)) { //Only reschedule if desired and there are currently no more messages to be processed
      _futureTimeout = Some(Scheduler.scheduleOnce(this, ReceiveTimeout, receiveTimeout.get, TimeUnit.MILLISECONDS))
    }
  }

  protected[akka] def cancelReceiveTimeout() {
    if (_futureTimeout.isDefined) {
      _futureTimeout.get.cancel(true)
      _futureTimeout = None
    }
  }
}

/**
 * System messages for RemoteActorRef.
 *
 * @author <a href="http://jonasboner.com">Jonas Bon&#233;r</a>
 */
object RemoteActorSystemMessage {
  val Stop = "RemoteActorRef:stop".intern
}

/**
 * Remote ActorRef that is used when referencing the Actor on a different node than its "home" node.
 * This reference is network-aware (remembers its origin) and immutable.
 *
 * @author <a href="http://jonasboner.com">Jonas Bon&#233;r</a>
 */
private[akka] case class RemoteActorRef private[akka] (
  val remoteAddress: InetSocketAddress,
  val address: String,
  _timeout: Long,
  loader: Option[ClassLoader])
  extends ActorRef with ScalaActorRef {

  ClusterModule.ensureEnabled()

  timeout = _timeout

  start()

  def postMessageToMailbox(message: Any, channel: UntypedChannel): Unit = {
    val chSender = channel match {
      case ref: ActorRef ⇒ Some(ref)
      case _             ⇒ None
    }
    Actor.remote.send[Any](message, chSender, None, remoteAddress, timeout, true, this, loader)
  }

  def postMessageToMailboxAndCreateFutureResultWithTimeout(
    message: Any,
    timeout: Timeout,
    channel: UntypedChannel): Future[Any] = {
    val chSender = channel match {
      case ref: ActorRef ⇒ Some(ref)
      case _             ⇒ None
    }
    val chFuture = channel match {
      case f: Promise[Any] ⇒ Some(f)
      case _               ⇒ None
    }
    val future = Actor.remote.send[Any](message, chSender, chFuture, remoteAddress, timeout.duration.toMillis, false, this, loader)
    if (future.isDefined) ActorPromise(future.get)
    else throw new IllegalActorStateException("Expected a future from remote call to actor " + toString)
  }

  def start(): this.type = synchronized[this.type] {
    if (_status == ActorRefInternals.UNSTARTED)
      _status = ActorRefInternals.RUNNING
    this
  }

  def stop() {
    synchronized {
      if (_status == ActorRefInternals.RUNNING) {
        _status = ActorRefInternals.SHUTDOWN
        postMessageToMailbox(RemoteActorSystemMessage.Stop, None)
      }
    }
  }

  @throws(classOf[java.io.ObjectStreamException])
  private def writeReplace(): AnyRef = {
    SerializedActorRef(uuid, address, remoteAddress.getAddress.getHostAddress, remoteAddress.getPort, timeout)
  }

  // ==== NOT SUPPORTED ====
  def dispatcher_=(md: MessageDispatcher) {
    unsupported
  }
  def dispatcher: MessageDispatcher = unsupported
  def link(actorRef: ActorRef) {
    unsupported
  }
  def unlink(actorRef: ActorRef) {
    unsupported
  }
  def startLink(actorRef: ActorRef): ActorRef = unsupported
  def supervisor: Option[ActorRef] = unsupported
  def linkedActors: JMap[Uuid, ActorRef] = unsupported
  protected[akka] def mailbox: AnyRef = unsupported
  protected[akka] def mailbox_=(value: AnyRef): AnyRef = unsupported
  protected[akka] def handleTrapExit(dead: ActorRef, reason: Throwable) {
    unsupported
  }
  protected[akka] def restart(reason: Throwable, maxNrOfRetries: Option[Int], withinTimeRange: Option[Int]) {
    unsupported
  }
  protected[akka] def restartLinkedActors(reason: Throwable, maxNrOfRetries: Option[Int], withinTimeRange: Option[Int]) {
    unsupported
  }
  protected[akka] def invoke(messageHandle: MessageInvocation) {
    unsupported
  }
  protected[akka] def supervisor_=(sup: Option[ActorRef]) {
    unsupported
  }
  protected[akka] def actorInstance: AtomicReference[Actor] = unsupported
  private def unsupported = throw new UnsupportedOperationException("Not supported for RemoteActorRef")
}

/**
 * This trait represents the common (external) methods for all ActorRefs
 * Needed because implicit conversions aren't applied when instance imports are used
 *
 * i.e.
 * var self: ScalaActorRef = ...
 * import self._
 * //can't call ActorRef methods here unless they are declared in a common
 * //superclass, which ActorRefShared is.
 */
trait ActorRefShared {

  /**
   * Returns the address for the actor.
   */
  def address: String

  /**
   * Returns the uuid for the actor.
   */
  def uuid: Uuid
}

/**
 * This trait represents the Scala Actor API
 * There are implicit conversions in ../actor/Implicits.scala
 * from ActorRef -> ScalaActorRef and back
 */
trait ScalaActorRef extends ActorRefShared with ForwardableChannel { ref: ActorRef ⇒

  /**
   * Address for actor, must be a unique one.
   */
  def address: String

  /**
   * User overridable callback/setting.
   * <p/>
   * Defines the life-cycle for a supervised actor.
   */
  @volatile
  @BeanProperty
  var lifeCycle: LifeCycle = UndefinedLifeCycle

  /**
   * User overridable callback/setting.
   * <p/>
   *  Don't forget to supply a List of exception types to intercept (trapExit)
   * <p/>
   * Can be one of:
   * <pre>
   *  faultHandler = AllForOneStrategy(trapExit = List(classOf[Exception]), maxNrOfRetries, withinTimeRange)
   * </pre>
   * Or:
   * <pre>
   *  faultHandler = OneForOneStrategy(trapExit = List(classOf[Exception]), maxNrOfRetries, withinTimeRange)
   * </pre>
   */
  @volatile
  @BeanProperty
  var faultHandler: FaultHandlingStrategy = NoFaultHandlingStrategy

  /**
   * The reference sender Actor of the last received message.
   * Is defined if the message was sent from another Actor, else None.
   */
  @deprecated("will be removed in 2.0, use channel instead", "1.2")
  def sender: Option[ActorRef] = {
    val msg = currentMessage
    if (msg eq null) None
    else msg.channel match {
      case ref: ActorRef ⇒ Some(ref)
      case _             ⇒ None
    }
  }

  /**
   * The reference sender future of the last received message.
   * Is defined if the message was sent with sent with '?'/'ask', else None.
   */
  @deprecated("will be removed in 2.0, use channel instead", "1.2")
  def senderFuture(): Option[Promise[Any]] = {
    val msg = currentMessage
    if (msg eq null) None
    else msg.channel match {
      case f: ActorPromise ⇒ Some(f)
      case _               ⇒ None
    }
  }

  /**
   * Sends a one-way asynchronous message. E.g. fire-and-forget semantics.
   * <p/>
   *
   * If invoked from within an actor then the actor reference is implicitly passed on as the implicit 'sender' argument.
   * <p/>
   *
   * This actor 'sender' reference is then available in the receiving actor in the 'sender' member variable,
   * if invoked from within an Actor. If not then no sender is available.
   * <pre>
   *   actor ! message
   * </pre>
   * <p/>
   */
  def !(message: Any)(implicit channel: UntypedChannel): Unit = {
    if (isRunning) postMessageToMailbox(message, channel)
    else throw new ActorInitializationException(
      "Actor has not been started, you need to invoke 'actor.start()' before using it")
  }

  /**
   * Sends a message asynchronously and waits on a future for a reply message.
   * <p/>
   * It waits on the reply either until it receives it (in the form of <code>Some(replyMessage)</code>)
   * or until the timeout expires (which will return None). E.g. send-and-receive-eventually semantics.
   * <p/>
   * <b>NOTE:</b>
   * Use this method with care. In most cases it is better to use '!' together with the 'sender' member field to
   * implement request/response message exchanges.
   * If you are sending messages using <code>!!</code> then you <b>have to</b> use <code>self.reply(..)</code>
   * to send a reply message to the original sender. If not then the sender will block until the timeout expires.
   */
  @deprecated("use `(actor ? msg).as[T]` instead", "1.2")
  def !!(message: Any, timeout: Long = this.timeout)(implicit channel: UntypedChannel = NullChannel): Option[Any] = {
    if (isRunning) {
      val future = postMessageToMailboxAndCreateFutureResultWithTimeout(message, timeout, channel)

      try { future.await.resultOrException } catch { case e: FutureTimeoutException ⇒ None }
    } else throw new ActorInitializationException(
      "Actor has not been started, you need to invoke 'actor.start()' before using it")
  }

  /**
   * Sends a message asynchronously, returning a future which may eventually hold the reply.
   */
<<<<<<< HEAD
  def ?(message: Any)(implicit channel: UntypedChannel, timeout: Timeout): Future[Any] = {
    if (isRunning) {
      postMessageToMailboxAndCreateFutureResultWithTimeout(message, timeout, channel)
=======
  def ?(message: Any, timeout: Actor.Timeout = Actor.noTimeoutGiven)(implicit channel: UntypedChannel = NullChannel, implicitTimeout: Actor.Timeout = Actor.defaultTimeout): Future[Any] = {
    //todo: so it can happen that a message is posted after the actor has been shut down (the isRunning and postMessageToMailboxAndCreateFutureResultWithTimeout
    //are not atomic.
    if (isRunning) {
      val realTimeout = if (timeout eq Actor.noTimeoutGiven) implicitTimeout else timeout
      postMessageToMailboxAndCreateFutureResultWithTimeout(message, realTimeout.duration.toMillis, channel)
      //todo: there is no after check if the running state is still true.. so no 'repairing'
>>>>>>> 2bf5ccdf
    } else throw new ActorInitializationException(
      "Actor has not been started, you need to invoke 'actor.start()' before using it")
  }

  def ?(message: Any, timeout: Timeout)(implicit channel: UntypedChannel): Future[Any] = ?(message)(channel, timeout)

  /**
   * Forwards the message and passes the original sender actor as the sender.
   * <p/>
   * Works with '!' and '?'/'ask'.
   */
  def forward(message: Any)(implicit channel: ForwardableChannel) = {
    //todo: so it can happen that a message is posted after the actor has been shut down (the isRunning and postMessageToMailbox
    //are not atomic.
    if (isRunning) {
      postMessageToMailbox(message, channel.channel)
      //todo: there is no after check if the running state is still true.. so no 'repairing'
    } else throw new ActorInitializationException(
      "Actor has not been started, you need to invoke 'actor.start()' before using it")
  }

  /**
   * Use <code>self.reply(..)</code> to reply with a message to the original sender of the message currently
   * being processed.
   * <p/>
   * Throws an IllegalStateException if unable to determine what to reply to.
   */
  def reply(message: Any) = channel.!(message)(this)

  /**
   * Use <code>reply_?(..)</code> to reply with a message to the original sender of the message currently
   * being processed.
   * <p/>
   * Returns true if reply was sent, and false if unable to determine what to reply to.
   */
  def reply_?(message: Any): Boolean = channel.safe_!(message)(this)
}

case class SerializedActorRef(uuid: Uuid,
                              address: String,
                              hostname: String,
                              port: Int,
                              timeout: Long) {
  @throws(classOf[java.io.ObjectStreamException])
  def readResolve(): AnyRef = Actor.registry.local.actorFor(uuid) match {
    case Some(actor) ⇒ actor
    case None ⇒
      if (ReflectiveAccess.RemoteModule.isEnabled)
        RemoteActorRef(new InetSocketAddress(hostname, port), address, timeout, None)
      else
        throw new IllegalStateException(
          "Trying to deserialize ActorRef [" + this +
            "] but it's not found in the local registry and remoting is not enabled.")
  }
}<|MERGE_RESOLUTION|>--- conflicted
+++ resolved
@@ -1177,19 +1177,12 @@
   /**
    * Sends a message asynchronously, returning a future which may eventually hold the reply.
    */
-<<<<<<< HEAD
   def ?(message: Any)(implicit channel: UntypedChannel, timeout: Timeout): Future[Any] = {
-    if (isRunning) {
-      postMessageToMailboxAndCreateFutureResultWithTimeout(message, timeout, channel)
-=======
-  def ?(message: Any, timeout: Actor.Timeout = Actor.noTimeoutGiven)(implicit channel: UntypedChannel = NullChannel, implicitTimeout: Actor.Timeout = Actor.defaultTimeout): Future[Any] = {
     //todo: so it can happen that a message is posted after the actor has been shut down (the isRunning and postMessageToMailboxAndCreateFutureResultWithTimeout
     //are not atomic.
     if (isRunning) {
-      val realTimeout = if (timeout eq Actor.noTimeoutGiven) implicitTimeout else timeout
-      postMessageToMailboxAndCreateFutureResultWithTimeout(message, realTimeout.duration.toMillis, channel)
+      postMessageToMailboxAndCreateFutureResultWithTimeout(message, timeout, channel)
       //todo: there is no after check if the running state is still true.. so no 'repairing'
->>>>>>> 2bf5ccdf
     } else throw new ActorInitializationException(
       "Actor has not been started, you need to invoke 'actor.start()' before using it")
   }
