/**
 * Copyright (C) 2009-2011 Typesafe Inc. <http://www.typesafe.com>
 */

package akka.actor

import java.util.concurrent.atomic.AtomicLong
import org.jboss.netty.akka.util.{ TimerTask, HashedWheelTimer }
import akka.dispatch._
import akka.routing._
import akka.AkkaException
import akka.util.{ Duration, Switch, Helpers }
import akka.event._
import java.io.Closeable

/**
 * Interface for all ActorRef providers to implement.
 */
trait ActorRefProvider {

  /**
   * Reference to the supervisor of guardian and systemGuardian; this is
   * exposed so that the ActorSystemImpl can use it as lookupRoot, i.e.
   * for anchoring absolute actor look-ups.
   */
  def rootGuardian: InternalActorRef

  /**
   * Reference to the supervisor used for all top-level user actors.
   */
  def guardian: InternalActorRef

  /**
   * Reference to the supervisor used for all top-level system actors.
   */
  def systemGuardian: InternalActorRef

  /**
   * Reference to the death watch service.
   */
  def deathWatch: DeathWatch

  // FIXME: remove/replace???
  def nodename: String

  // FIXME: remove/replace???
  def clustername: String

  /**
   * The root path for all actors within this actor system, including remote
   * address if enabled.
   */
  def rootPath: ActorPath

  def settings: ActorSystem.Settings

  /**
   * Initialization of an ActorRefProvider happens in two steps: first
   * construction of the object with settings, eventStream, scheduler, etc.
   * and then—when the ActorSystem is constructed—the second phase during
   * which actors may be created (e.g. the guardians).
   */
  def init(system: ActorSystemImpl): Unit

  def deployer: Deployer

  def scheduler: Scheduler

  /**
   * Actor factory with create-only semantics: will create an actor as
   * described by props with the given supervisor and path (may be different
   * in case of remote supervision). If systemService is true, deployment is
   * bypassed (local-only).
   */
  def actorOf(system: ActorSystemImpl, props: Props, supervisor: InternalActorRef, path: ActorPath, systemService: Boolean, deploy: Option[Deploy]): InternalActorRef

  /**
   * Create actor reference for a specified local or remote path. If no such
   * actor exists, it will be (equivalent to) a dead letter reference.
   */
  def actorFor(path: ActorPath): InternalActorRef

  /**
   * Create actor reference for a specified local or remote path, which will
   * be parsed using java.net.URI. If no such actor exists, it will be
   * (equivalent to) a dead letter reference. If `s` is a relative URI, resolve
   * it relative to the given ref.
   */
  def actorFor(ref: InternalActorRef, s: String): InternalActorRef

  /**
   * Create actor reference for the specified child path starting at the
   * given starting point. This method always returns an actor which is “logically local”,
   * i.e. it cannot be used to obtain a reference to an actor which is not
   * physically or logically attached to this actor system.
   */
  def actorFor(ref: InternalActorRef, p: Iterable[String]): InternalActorRef

  /**
   * Create AskActorRef and register it properly so it can be serialized/deserialized;
   * caller needs to send the message.
   */
  def ask(within: Timeout): Option[AskActorRef]

  /**
   * This Future is completed upon termination of this ActorRefProvider, which
   * is usually initiated by stopping the guardian via ActorSystem.stop().
   */
  def terminationFuture: Future[Unit]
}

/**
 * Interface implemented by ActorSystem and AkkaContext, the only two places
 * from which you can get fresh actors.
 */
trait ActorRefFactory {

  protected def systemImpl: ActorSystemImpl

  protected def provider: ActorRefProvider

  protected def dispatcher: MessageDispatcher

  /**
   * Father of all children created by this interface.
   */
  protected def guardian: InternalActorRef

  protected def lookupRoot: InternalActorRef

  /**
   * Create new actor as child of this context and give it an automatically
   * generated name (currently similar to base64-encoded integer count,
   * reversed and with “$” prepended, may change in the future).
   *
   * See [[akka.actor.Props]] for details on how to obtain a `Props` object.
   *
   * When invoked on ActorSystem, this method sends a message to the guardian
   * actor and blocks waiting for a reply, see `akka.actor.creation-timeout` in
   * the `reference.conf`.
   */
  def actorOf(props: Props): ActorRef

  /**
   * Create new actor as child of this context with the given name, which must
   * not be null, empty or start with “$”. If the given name is already in use,
   * and `InvalidActorNameException` is thrown.
   *
   * See [[akka.actor.Props]] for details on how to obtain a `Props` object.
   *
   * When invoked on ActorSystem, this method sends a message to the guardian
   * actor and blocks waiting for a reply, see `akka.actor.creation-timeout` in
   * the `reference.conf`.
   */
  def actorOf(props: Props, name: String): ActorRef

  /**
   * Look-up an actor by path; if it does not exist, returns a reference to
   * the dead-letter mailbox of the [[akka.actor.ActorSystem]]. If the path
   * point to an actor which is not local, no attempt is made during this
   * call to verify that the actor it represents does exist or is alive; use
   * `watch(ref)` to be notified of the target’s termination, which is also
   * signaled if the queried path cannot be resolved.
   */
  def actorFor(path: ActorPath): ActorRef = provider.actorFor(path)

  /**
   * Look-up an actor by path represented as string.
   *
   * Absolute URIs like `akka://appname/user/actorA` are looked up as described
   * for look-ups by `actorOf(ActorPath)`.
   *
   * Relative URIs like `/service/actorA/childB` are looked up relative to the
   * root path of the [[akka.actor.ActorSystem]] containing this factory and as
   * described for look-ups by `actorOf(Iterable[String])`.
   *
   * Relative URIs like `myChild/grandChild` or `../myBrother` are looked up
   * relative to the current context as described for look-ups by
   * `actorOf(Iterable[String])`
   */
  def actorFor(path: String): ActorRef = provider.actorFor(lookupRoot, path)

  /**
   * Look-up an actor by applying the given path elements, starting from the
   * current context, where `".."` signifies the parent of an actor.
   *
   * Example:
   * {{{
   * class MyActor extends Actor {
   *   def receive = {
   *     case msg =>
   *       ...
   *       val target = context.actorFor(Seq("..", "myBrother", "myNephew"))
   *       ...
   * }
   * }
   * }}}
   *
   * For maximum performance use a collection with efficient head & tail operations.
   */
  def actorFor(path: Iterable[String]): ActorRef = provider.actorFor(lookupRoot, path)

  /**
   * ''Java API'': Look-up an actor by applying the given path elements, starting from the
   * current context, where `".."` signifies the parent of an actor.
   *
   * Example:
   * {{{
   * public class MyActor extends UntypedActor {
   *   public void onReceive(Object msg) throws Exception {
   *     ...
   *     final List<String> path = new ArrayList<String>();
   *     path.add("..");
   *     path.add("myBrother");
   *     path.add("myNephew");
   *     final ActorRef target = context().actorFor(path);
   *     ...
   * }
   * }
   * }}}
   *
   * For maximum performance use a collection with efficient head & tail operations.
   */
  def actorFor(path: java.lang.Iterable[String]): ActorRef = {
    import scala.collection.JavaConverters._
    provider.actorFor(lookupRoot, path.asScala)
  }

  /**
   * Construct an [[akka.actor.ActorSelection]] from the given path, which is
   * parsed for wildcards (these are replaced by regular expressions
   * internally). No attempt is made to verify the existence of any part of
   * the supplied path, it is recommended to send a message and gather the
   * replies in order to resolve the matching set of actors.
   */
  def actorSelection(path: String): ActorSelection = ActorSelection(lookupRoot, path)

  /**
   * Stop the actor pointed to by the given [[akka.actor.ActorRef]]; this is
   * an asynchronous operation, i.e. involves a message send, but if invoked
   * on an [[akka.actor.ActorContext]] if operating on a child of that
   * context it will free up the name for immediate reuse.
   *
   * When invoked on [[akka.actor.ActorSystem]] for a top-level actor, this
   * method sends a message to the guardian actor and blocks waiting for a reply,
   * see `akka.actor.creation-timeout` in the `reference.conf`.
   */
  def stop(actor: ActorRef): Unit
}

class ActorRefProviderException(message: String) extends AkkaException(message)

/**
 * Internal Akka use only, used in implementation of system.actorOf.
 */
private[akka] case class CreateChild(props: Props, name: String)

/**
 * Internal Akka use only, used in implementation of system.actorOf.
 */
private[akka] case class CreateRandomNameChild(props: Props)

/**
 * Internal Akka use only, used in implementation of system.stop(child).
 */
private[akka] case class StopChild(child: ActorRef)

/**
 * Local ActorRef provider.
 */
class LocalActorRefProvider(
  _systemName: String,
  val settings: ActorSystem.Settings,
  val eventStream: EventStream,
  val scheduler: Scheduler,
  val deadLetters: InternalActorRef,
  val rootPath: ActorPath,
  val deployer: Deployer) extends ActorRefProvider {

  def this(_systemName: String,
           settings: ActorSystem.Settings,
           eventStream: EventStream,
           scheduler: Scheduler,
           deadLetters: InternalActorRef) =
    this(_systemName,
      settings,
      eventStream,
      scheduler,
      deadLetters,
      new RootActorPath(LocalAddress(_systemName)),
      new Deployer(settings))

  // FIXME remove both
  val nodename: String = "local"
  val clustername: String = "local"

  val log = Logging(eventStream, "LocalActorRefProvider")

  /*
   * generate name for temporary actor refs
   */
  private val tempNumber = new AtomicLong

  private def tempName() = Helpers.base64(tempNumber.getAndIncrement())

  private val tempNode = rootPath / "temp"

  def tempPath() = tempNode / tempName()

  /**
   * Top-level anchor for the supervision hierarchy of this actor system. Will
   * receive only Supervise/ChildTerminated system messages or Failure message.
   */
  private[akka] val theOneWhoWalksTheBubblesOfSpaceTime: InternalActorRef = new MinimalActorRef {
    val stopped = new Switch(false)

    @volatile
    var causeOfTermination: Option[Throwable] = None

    val path = rootPath / "bubble-walker"

    override def stop() = stopped switchOn {
      terminationFuture.complete(causeOfTermination.toLeft(()))
    }

    override def isTerminated = stopped.isOn

    override def !(message: Any)(implicit sender: ActorRef = null): Unit = stopped.ifOff(message match {
      case Failed(ex) if sender ne null ⇒ causeOfTermination = Some(ex); sender.asInstanceOf[InternalActorRef].stop()
      case _                            ⇒ log.error(this + " received unexpected message [" + message + "]")
    })

    override def sendSystemMessage(message: SystemMessage): Unit = stopped ifOff {
      message match {
        case Supervise(child)       ⇒ // TODO register child in some map to keep track of it and enable shutdown after all dead
        case ChildTerminated(child) ⇒ stop()
        case _                      ⇒ log.error(this + " received unexpected system message [" + message + "]")
      }
    }
  }

  /*
   * Guardians can be asked by ActorSystem to create children, i.e. top-level 
   * actors. Therefore these need to answer to these requests, forwarding any
   * exceptions which might have occurred.
   */
  private class Guardian extends Actor {
    def receive = {
      case Terminated(_)                ⇒ context.stop(self)
      case CreateChild(child, name)     ⇒ sender ! (try context.actorOf(child, name) catch { case e: Exception ⇒ e })
      case CreateRandomNameChild(child) ⇒ sender ! (try context.actorOf(child) catch { case e: Exception ⇒ e })
      case StopChild(child)             ⇒ context.stop(child); sender ! "ok"
      case m                            ⇒ deadLetters ! DeadLetter(m, sender, self)
    }
  }

  /*
   * Guardians can be asked by ActorSystem to create children, i.e. top-level 
   * actors. Therefore these need to answer to these requests, forwarding any
   * exceptions which might have occurred.
   */
  private class SystemGuardian extends Actor {
    def receive = {
      case Terminated(_) ⇒
        eventStream.stopDefaultLoggers()
        context.stop(self)
      case CreateChild(child, name)     ⇒ sender ! (try context.actorOf(child, name) catch { case e: Exception ⇒ e })
      case CreateRandomNameChild(child) ⇒ sender ! (try context.actorOf(child) catch { case e: Exception ⇒ e })
      case StopChild(child)             ⇒ context.stop(child); sender ! "ok"
      case m                            ⇒ deadLetters ! DeadLetter(m, sender, self)
    }
  }

  private val guardianFaultHandlingStrategy = {
    import akka.actor.FaultHandlingStrategy._
    OneForOneStrategy {
      case _: ActorKilledException         ⇒ Stop
      case _: ActorInitializationException ⇒ Stop
      case _: Exception                    ⇒ Restart
    }
  }
  private val guardianProps = Props(new Guardian).withFaultHandler(guardianFaultHandlingStrategy)

  /*
   * The problem is that ActorRefs need a reference to the ActorSystem to
   * provide their service. Hence they cannot be created while the
   * constructors of ActorSystem and ActorRefProvider are still running.
   * The solution is to split out that last part into an init() method,
   * but it also requires these references to be @volatile and lazy.
   */
  @volatile
  private var system: ActorSystemImpl = _

  def dispatcher: MessageDispatcher = system.dispatcher

  lazy val terminationFuture: Promise[Unit] = Promise[Unit]()(dispatcher)

  @volatile
  private var extraNames: Map[String, InternalActorRef] = Map()

  /**
   * Higher-level providers (or extensions) might want to register new synthetic
   * top-level paths for doing special stuff. This is the way to do just that.
   * Just be careful to complete all this before ActorSystem.start() finishes,
   * or before you start your own auto-spawned actors.
   */
  def registerExtraNames(_extras: Map[String, InternalActorRef]): Unit = extraNames ++= _extras

  lazy val rootGuardian: InternalActorRef =
    new LocalActorRef(system, guardianProps, theOneWhoWalksTheBubblesOfSpaceTime, rootPath, true) {
      object Extra {
        def unapply(s: String): Option[InternalActorRef] = extraNames.get(s)
      }

      override def getParent: InternalActorRef = this

      override def getSingleChild(name: String): InternalActorRef = {
        name match {
          case "temp"   ⇒ tempContainer
          case Extra(e) ⇒ e
          case _        ⇒ super.getSingleChild(name)
        }
      }
    }

  lazy val guardian: InternalActorRef =
    actorOf(system, guardianProps, rootGuardian, rootPath / "user", true, None)

  lazy val systemGuardian: InternalActorRef =
    actorOf(system, guardianProps.withCreator(new SystemGuardian), rootGuardian, rootPath / "system", true, None)

  lazy val tempContainer = new VirtualPathContainer(tempNode, rootGuardian, log)

  val deathWatch = new LocalDeathWatch

  def init(_system: ActorSystemImpl) {
    system = _system
    // chain death watchers so that killing guardian stops the application
    deathWatch.subscribe(systemGuardian, guardian)
    deathWatch.subscribe(rootGuardian, systemGuardian)
    eventStream.startDefaultLoggers(_system)
  }

  def actorFor(ref: InternalActorRef, path: String): InternalActorRef = path match {
    case RelativeActorPath(elems) ⇒
      if (elems.isEmpty) deadLetters
      else if (elems.head.isEmpty) actorFor(rootGuardian, elems.tail)
      else actorFor(ref, elems)
    case LocalActorPath(address, elems) if address == rootPath.address ⇒ actorFor(rootGuardian, elems)
    case _ ⇒ deadLetters
  }

  def actorFor(path: ActorPath): InternalActorRef =
    if (path.root == rootPath) actorFor(rootGuardian, path.elements)
    else deadLetters

  def actorFor(ref: InternalActorRef, path: Iterable[String]): InternalActorRef =
    if (path.isEmpty) deadLetters
    else ref.getChild(path.iterator) match {
      case Nobody ⇒ deadLetters
      case x      ⇒ x
    }

  def actorOf(system: ActorSystemImpl, props: Props, supervisor: InternalActorRef, path: ActorPath, systemService: Boolean, deploy: Option[Deploy]): InternalActorRef = {
    props.routerConfig match {
      case NoRouter ⇒ new LocalActorRef(system, props, supervisor, path, systemService) // create a local actor
      case router ⇒
        val depl = deploy orElse {
          val lookupPath = path.elements.drop(1).mkString("/", "/", "")
          deployer.lookup(lookupPath)
        }
        new RoutedActorRef(system, props.withRouter(router.adaptFromDeploy(depl)), supervisor, path)
    }
  }

<<<<<<< HEAD
  def ask(within: Timeout): Option[AskActorRef] = {
    (if (within == null) settings.ActorTimeout else within) match {
      case t if t.duration.length <= 0 ⇒
        None
      case t ⇒
        val path = tempPath()
        val name = path.name
        val a = new AskActorRef(path, tempContainer, deathWatch, t, dispatcher) {
          override def whenDone() {
            tempContainer.removeChild(name)
          }
        }
        tempContainer.addChild(name, a)
        Some(a)
=======
  /**
   * Creates (or fetches) a routed actor reference, configured by the 'props: RoutedProps' configuration.
   */
  def actorOf(system: ActorSystem, props: RoutedProps, supervisor: InternalActorRef, name: String): InternalActorRef = {
    // FIXME: this needs to take supervision into account!

    //FIXME clustering should be implemented by cluster actor ref provider
    //TODO Implement support for configuring by deployment ID etc
    //TODO If address matches an already created actor (Ahead-of-time deployed) return that actor
    //TODO If address exists in config, it will override the specified Props (should we attempt to merge?)
    //TODO If the actor deployed uses a different config, then ignore or throw exception?
    if (props.connectionManager.isEmpty) throw new ConfigurationException("RoutedProps used for creating actor [" + name + "] has zero connections configured; can't create a router")
    // val clusteringEnabled = ReflectiveAccess.ClusterModule.isEnabled
    // val localOnly = props.localOnly
    // if (clusteringEnabled && !props.localOnly) ReflectiveAccess.ClusterModule.newClusteredActorRef(props)
    // else new RoutedActorRef(props, address)
    new RoutedActorRef(system, props, supervisor, name)
  }

  private[akka] def createDeathWatch(): DeathWatch = new LocalDeathWatch(1024)

  private[akka] def ask(message: Any, recipient: ActorRef, within: Timeout): Future[Any] = {
    import akka.dispatch.DefaultPromise
    (if (within == null) settings.ActorTimeout else within) match {
      case t if t.duration.length <= 0 ⇒
        Promise[Any]()(dispatcher) //Abort early if nonsensical timeout
      case t ⇒
        val path = tempPath()
        val name = path.name
        val a = new AskActorRef(path, tempContainer, dispatcher, deathWatch)
        tempContainer.children.put(name, a)
        val f = dispatcher.prerequisites.scheduler.scheduleOnce(t.duration) { tempContainer.children.remove(name); a.stop() }
        a.result onComplete { _ ⇒
          try { a.stop(); f.cancel() }
          finally { tempContainer.children.remove(name) }
        }
        recipient.tell(message, a)
        a.result
>>>>>>> 0af92f24
    }
  }
}

class LocalDeathWatch(val mapSize: Int) extends DeathWatch with ActorClassification {

  override def publish(event: Event): Unit = {
    val monitors = dissociate(classify(event))
    if (monitors.nonEmpty) monitors.foreach(_ ! event)
  }

  override def subscribe(subscriber: Subscriber, to: Classifier): Boolean = {
    if (!super.subscribe(subscriber, to)) {
      subscriber ! Terminated(to)
      false
    } else true
  }
}

/**
 * Scheduled tasks (Runnable and functions) are executed with the supplied dispatcher.
 * Note that dispatcher is by-name parameter, because dispatcher might not be initialized
 * when the scheduler is created.
 *
 * The HashedWheelTimer used by this class MUST throw an IllegalStateException
 * if it does not enqueue a task. Once a task is queued, it MUST be executed or
 * returned from stop().
 */
class DefaultScheduler(hashedWheelTimer: HashedWheelTimer, log: LoggingAdapter, dispatcher: ⇒ MessageDispatcher) extends Scheduler with Closeable {

  import org.jboss.netty.akka.util.{ Timeout ⇒ HWTimeout }

  def schedule(initialDelay: Duration, delay: Duration, receiver: ActorRef, message: Any): Cancellable =
    new DefaultCancellable(hashedWheelTimer.newTimeout(createContinuousTask(delay, receiver, message), initialDelay))

  def schedule(initialDelay: Duration, delay: Duration)(f: ⇒ Unit): Cancellable =
    new DefaultCancellable(hashedWheelTimer.newTimeout(createContinuousTask(delay, f), initialDelay))

  def schedule(initialDelay: Duration, delay: Duration, runnable: Runnable): Cancellable =
    new DefaultCancellable(hashedWheelTimer.newTimeout(createContinuousTask(delay, runnable), initialDelay))

  def scheduleOnce(delay: Duration, runnable: Runnable): Cancellable =
    new DefaultCancellable(hashedWheelTimer.newTimeout(createSingleTask(runnable), delay))

  def scheduleOnce(delay: Duration, receiver: ActorRef, message: Any): Cancellable =
    new DefaultCancellable(hashedWheelTimer.newTimeout(createSingleTask(receiver, message), delay))

  def scheduleOnce(delay: Duration)(f: ⇒ Unit): Cancellable =
    new DefaultCancellable(hashedWheelTimer.newTimeout(createSingleTask(f), delay))

  private def createSingleTask(runnable: Runnable): TimerTask =
    new TimerTask() {
      def run(timeout: org.jboss.netty.akka.util.Timeout) {
        dispatcher.dispatchTask(() ⇒ runnable.run())
      }
    }

  private def createSingleTask(receiver: ActorRef, message: Any): TimerTask =
    new TimerTask {
      def run(timeout: org.jboss.netty.akka.util.Timeout) {
        receiver ! message
      }
    }

  private def createSingleTask(f: ⇒ Unit): TimerTask =
    new TimerTask {
      def run(timeout: org.jboss.netty.akka.util.Timeout) {
        dispatcher.dispatchTask(() ⇒ f)
      }
    }

  private def createContinuousTask(delay: Duration, receiver: ActorRef, message: Any): TimerTask = {
    new TimerTask {
      def run(timeout: org.jboss.netty.akka.util.Timeout) {
        // Check if the receiver is still alive and kicking before sending it a message and reschedule the task
        if (!receiver.isTerminated) {
          receiver ! message
          try timeout.getTimer.newTimeout(this, delay) catch {
            case _: IllegalStateException ⇒ // stop recurring if timer is stopped
          }
        } else {
          log.warning("Could not reschedule message to be sent because receiving actor has been terminated.")
        }
      }
    }
  }

  private def createContinuousTask(delay: Duration, f: ⇒ Unit): TimerTask = {
    new TimerTask {
      def run(timeout: org.jboss.netty.akka.util.Timeout) {
        dispatcher.dispatchTask(() ⇒ f)
        try timeout.getTimer.newTimeout(this, delay) catch {
          case _: IllegalStateException ⇒ // stop recurring if timer is stopped
        }
      }
    }
  }

  private def createContinuousTask(delay: Duration, runnable: Runnable): TimerTask = {
    new TimerTask {
      def run(timeout: org.jboss.netty.akka.util.Timeout) {
        dispatcher.dispatchTask(() ⇒ runnable.run())
        try timeout.getTimer.newTimeout(this, delay) catch {
          case _: IllegalStateException ⇒ // stop recurring if timer is stopped
        }
      }
    }
  }

  private def execDirectly(t: HWTimeout): Unit = {
    try t.getTask.run(t) catch {
      case e: InterruptedException ⇒ throw e
      case e: Exception            ⇒ log.error(e, "exception while executing timer task")
    }
  }

  def close() = {
    import scala.collection.JavaConverters._
    hashedWheelTimer.stop().asScala foreach execDirectly
  }
}

class DefaultCancellable(val timeout: org.jboss.netty.akka.util.Timeout) extends Cancellable {
  def cancel() {
    timeout.cancel()
  }

  def isCancelled: Boolean = {
    timeout.isCancelled
  }
}
<|MERGE_RESOLUTION|>--- conflicted
+++ resolved
@@ -431,7 +431,7 @@
 
   lazy val tempContainer = new VirtualPathContainer(tempNode, rootGuardian, log)
 
-  val deathWatch = new LocalDeathWatch
+  val deathWatch = new LocalDeathWatch(1024) //TODO make configrable
 
   def init(_system: ActorSystemImpl) {
     system = _system
@@ -473,7 +473,6 @@
     }
   }
 
-<<<<<<< HEAD
   def ask(within: Timeout): Option[AskActorRef] = {
     (if (within == null) settings.ActorTimeout else within) match {
       case t if t.duration.length <= 0 ⇒
@@ -481,53 +480,15 @@
       case t ⇒
         val path = tempPath()
         val name = path.name
-        val a = new AskActorRef(path, tempContainer, deathWatch, t, dispatcher) {
-          override def whenDone() {
-            tempContainer.removeChild(name)
-          }
-        }
+        val a = new AskActorRef(path, tempContainer, dispatcher, deathWatch)
         tempContainer.addChild(name, a)
-        Some(a)
-=======
-  /**
-   * Creates (or fetches) a routed actor reference, configured by the 'props: RoutedProps' configuration.
-   */
-  def actorOf(system: ActorSystem, props: RoutedProps, supervisor: InternalActorRef, name: String): InternalActorRef = {
-    // FIXME: this needs to take supervision into account!
-
-    //FIXME clustering should be implemented by cluster actor ref provider
-    //TODO Implement support for configuring by deployment ID etc
-    //TODO If address matches an already created actor (Ahead-of-time deployed) return that actor
-    //TODO If address exists in config, it will override the specified Props (should we attempt to merge?)
-    //TODO If the actor deployed uses a different config, then ignore or throw exception?
-    if (props.connectionManager.isEmpty) throw new ConfigurationException("RoutedProps used for creating actor [" + name + "] has zero connections configured; can't create a router")
-    // val clusteringEnabled = ReflectiveAccess.ClusterModule.isEnabled
-    // val localOnly = props.localOnly
-    // if (clusteringEnabled && !props.localOnly) ReflectiveAccess.ClusterModule.newClusteredActorRef(props)
-    // else new RoutedActorRef(props, address)
-    new RoutedActorRef(system, props, supervisor, name)
-  }
-
-  private[akka] def createDeathWatch(): DeathWatch = new LocalDeathWatch(1024)
-
-  private[akka] def ask(message: Any, recipient: ActorRef, within: Timeout): Future[Any] = {
-    import akka.dispatch.DefaultPromise
-    (if (within == null) settings.ActorTimeout else within) match {
-      case t if t.duration.length <= 0 ⇒
-        Promise[Any]()(dispatcher) //Abort early if nonsensical timeout
-      case t ⇒
-        val path = tempPath()
-        val name = path.name
-        val a = new AskActorRef(path, tempContainer, dispatcher, deathWatch)
-        tempContainer.children.put(name, a)
-        val f = dispatcher.prerequisites.scheduler.scheduleOnce(t.duration) { tempContainer.children.remove(name); a.stop() }
+        val f = dispatcher.prerequisites.scheduler.scheduleOnce(t.duration) { tempContainer.removeChild(name); a.stop() }
         a.result onComplete { _ ⇒
           try { a.stop(); f.cancel() }
-          finally { tempContainer.children.remove(name) }
+          finally { tempContainer.removeChild(name) }
         }
-        recipient.tell(message, a)
-        a.result
->>>>>>> 0af92f24
+
+        Some(a)
     }
   }
 }
